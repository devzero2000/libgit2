--- conflicted
+++ resolved
@@ -35,7 +35,6 @@
  */
 void test_odb_foreach__foreach(void)
 {
-<<<<<<< HEAD
 	cl_git_pass(git_repository_open(&_repo, cl_fixture("testrepo.git")));
 	git_repository_odb(&_odb, _repo);
 
@@ -55,10 +54,6 @@
 	nobj = 0;
 	cl_git_pass(git_odb_foreach(_odb, foreach_cb, NULL));
 	cl_assert(nobj == 1628);
-=======
-	nobj = 0;
-	cl_git_pass(git_odb_foreach(_odb, foreach_cb, NULL));
-	cl_assert(nobj == 1683);
 }
 
 static int foreach_stop_cb(git_oid *oid, void *data)
@@ -76,5 +71,4 @@
 	nobj = 0;
 	cl_assert_equal_i(GIT_EUSER, git_odb_foreach(_odb, foreach_stop_cb, NULL));
 	cl_assert(nobj == 1000);
->>>>>>> b0d37669
 }